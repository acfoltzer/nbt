--- conflicted
+++ resolved
@@ -1,17 +1,11 @@
 Name:                nbt
-<<<<<<< HEAD
 Version:             0.4
-Synopsis:            A parser/serializer for Minecraft's Named Binary Tag (NBT) data format.
-Description:         This package includes a data type for the NBT file format, notably used to represent saved data in Minecraft.
-=======
-Version:             0.3
 Synopsis: A parser/serializer for Minecraft's Named Binary Tag (NBT)
   data format.
 Description: This package includes a data type for the NBT file
   format, notably used to represent saved data in Minecraft and
   significant parts of the Minecraft network protocol.  All twelve
   tags of verion 19133 (needed for Anvil maps) are implemented.
->>>>>>> 5188cd50
 Homepage:            https://github.com/acfoltzer/nbt
 Bug-reports:         https://github.com/acfoltzer/nbt/issues
 License:             BSD3
@@ -23,6 +17,9 @@
 Build-type:          Simple
 Cabal-version:       >=1.8
 data-files:          test/testWorld/level.dat
+                     test/testWorld/region/r.-1.-1.mcr
+                     test/testWorld/region/r.0.-1.mcr
+                     test/testWorld/region/r.0.0.mcr
 
 source-repository head
   type:     git
@@ -46,18 +43,12 @@
   Build-depends:       base == 4.*,
                        bytestring == 0.9.*,
                        cereal >= 0.3.4 && < 0.4,
-<<<<<<< HEAD
-                       utf8-string == 0.3.*,
-                       array == 0.4.*
-  ghc-options:         -Wall 
-=======
                        zlib == 0.5.*,
                        utf8-string == 0.3.*,
                        HUnit == 1.2.*,
-                       QuickCheck == 2.4.*,
+                       QuickCheck >= 2.4 && < 3.0,
                        test-framework >= 0.4,
                        test-framework-quickcheck2 == 0.2.*,
                        test-framework-hunit == 0.2.*,
-                       nbt == 0.3,
-                       array >= 0.4
->>>>>>> 5188cd50
+                       nbt == 0.4,
+                       array >= 0.4