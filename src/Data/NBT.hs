--- conflicted
+++ resolved
@@ -75,11 +75,7 @@
          | StringTag    (Maybe String) Int16 String
          | ListTag      (Maybe String) TagType Int32 [NBT]
          | CompoundTag  (Maybe String) [NBT]
-<<<<<<< HEAD
-         | IntArrayTag  (Maybe String) Int32 [Int32]
-=======
          | IntArrayTag  (Maybe String) Int32 (UArray Int32 Int32)
->>>>>>> f0babdd2
            deriving (Show, Eq)
 
 instance Serialize NBT where
@@ -149,15 +145,10 @@
           _ -> get >>= \tag -> (tag :) <$> getCompoundElements
       getIntArray n = do
         len <- get :: Get Int32
-<<<<<<< HEAD
-        arr <- replicateM (fromIntegral len) get :: Get [Int32]
-        return $ IntArrayTag n len arr
-=======
         IntArrayTag n len <$> getArrayElements len
       getArrayElements len = do
         elts <- replicateM (fromIntegral len) get
         return $ listArray (0, len - 1) elts
->>>>>>> f0babdd2
   put tag = 
     case tag of     
       -- named cases      
@@ -182,13 +173,8 @@
         put ListType >> putName n >> putList ty len ts
       CompoundTag (Just n) ts ->
         put CompoundType >> putName n >> putCompound ts
-<<<<<<< HEAD
-      IntArrayTag (Just n) len arr ->
-        put IntArrayType >> putName n >> putIntArray len arr
-=======
       IntArrayTag (Just n) ts is ->
         put IntArrayType >> putName n >> putIntArray ts is
->>>>>>> f0babdd2
       -- unnamed cases
       -- EndTag can't be unnamed
       ByteTag Nothing b           -> putByte b
@@ -201,11 +187,7 @@
       StringTag Nothing _len str  -> putString str
       ListTag Nothing ty len ts   -> putList ty len ts
       CompoundTag Nothing ts      -> putCompound ts
-<<<<<<< HEAD
-      IntArrayTag Nothing len arr -> putIntArray len arr
-=======
       IntArrayTag Nothing len is  -> putIntArray len is
->>>>>>> f0babdd2
     where
       -- name and payload helpers
       putName             = putString
@@ -221,9 +203,5 @@
                             in put (len :: Int16) >> putByteString bs
       putList ty len ts   = put ty >> put len >> forM_ ts put
       putCompound ts      = forM_ ts put >> put EndTag
-<<<<<<< HEAD
-      putIntArray len arr = putInt len >> forM_ arr put
-=======
       putIntArray len is  = put len >> mapM_ put (elems is)
->>>>>>> f0babdd2
-
+
